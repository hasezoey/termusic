--- conflicted
+++ resolved
@@ -288,14 +288,10 @@
         ];
 
         let p_full = format!("{p_parent}/{artist}-{title}.mp3");
-<<<<<<< HEAD
-        std::fs::remove_file(Path::new(p_full.as_str()))?;
-=======
         match std::fs::remove_file(Path::new(p_full.as_str())) {
             Err(err) if err.kind() == std::io::ErrorKind::NotFound => (),
             v => v?,
         }
->>>>>>> 28cc04e5
 
         let mp3_url = self.url.clone().unwrap_or_else(|| String::from("N/A"));
         if mp3_url.starts_with("Copyright") {
